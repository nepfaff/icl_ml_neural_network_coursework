{
 "cells": [
  {
   "cell_type": "code",
   "execution_count": null,
   "metadata": {},
   "outputs": [],
   "source": [
    "import torch\n",
    "import numpy as np\n",
    "from numpy.random import default_rng\n",
    "import matplotlib.pyplot as plt\n",
    "import pandas as pd\n",
    "\n",
    "from part2_house_value_regression import Regressor"
   ]
  },
  {
   "cell_type": "code",
   "execution_count": null,
   "metadata": {},
   "outputs": [],
   "source": [
    "## Housing data without validation (training on entire dataset)\n",
    "\n",
    "# Modify these\n",
    "epochs = 1000\n",
    "number_of_epoch_results_to_print = 5\n",
    "learning_rate = 1e-7\n",
    "neurons = [30, 15]\n",
    "activations = [\"relu\", \"relu\"]\n",
    "\n",
    "# Load data\n",
    "output_label = \"median_house_value\"\n",
    "data = pd.read_csv(\"housing.csv\")\n",
    "\n",
    "# Spliting input and output\n",
    "x_train = data.loc[:, data.columns != output_label]\n",
    "y_train = data.loc[:, [output_label]]\n",
    "\n",
    "regressor = Regressor(\n",
    "    x_train,\n",
    "    nb_epoch=epochs,\n",
    "    batch_size=2000,\n",
    "    learning_rate=learning_rate,\n",
    "    neurons=neurons,\n",
    "    activations=activations,\n",
    "    optimizer_type=\"sgd\",\n",
    ")\n",
    "regressor.fit(\n",
    "    x_train,\n",
    "    y_train,\n",
    "    log=True,\n",
    "    number_of_logs=number_of_epoch_results_to_print\n",
    ")\n",
    "y_pred = regressor.predict(x_train)\n",
    "\n",
    "print(\"\\nResults:\")\n",
<<<<<<< HEAD
    "print(\"MSE:\", np.square(y_pred - y_gold).mean())\n",
    "regressor.score(x, y_gold)\n",
    "\n",
    "# Plot best fit line on top of data\n",
    "plt.scatter(x, y_pred, c=\"r\")\n",
    "plt.show()"
=======
    "print(\"MSE:\", np.square(y_pred - y_train.values).mean())"
>>>>>>> e88213a0
   ]
  }
 ],
 "metadata": {
  "interpreter": {
   "hash": "916dbcbb3f70747c44a77c7bcd40155683ae19c65e1c03b4aa3499c5328201f1"
  },
  "kernelspec": {
   "display_name": "Python 3.8.10 64-bit",
   "name": "python3"
  },
  "language_info": {
   "codemirror_mode": {
    "name": "ipython",
    "version": 3
   },
   "file_extension": ".py",
   "mimetype": "text/x-python",
   "name": "python",
   "nbconvert_exporter": "python",
   "pygments_lexer": "ipython3",
   "version": "3.8.10"
  },
  "orig_nbformat": 4
 },
 "nbformat": 4,
 "nbformat_minor": 2
}<|MERGE_RESOLUTION|>--- conflicted
+++ resolved
@@ -56,16 +56,7 @@
     "y_pred = regressor.predict(x_train)\n",
     "\n",
     "print(\"\\nResults:\")\n",
-<<<<<<< HEAD
-    "print(\"MSE:\", np.square(y_pred - y_gold).mean())\n",
-    "regressor.score(x, y_gold)\n",
-    "\n",
-    "# Plot best fit line on top of data\n",
-    "plt.scatter(x, y_pred, c=\"r\")\n",
-    "plt.show()"
-=======
     "print(\"MSE:\", np.square(y_pred - y_train.values).mean())"
->>>>>>> e88213a0
    ]
   }
  ],
