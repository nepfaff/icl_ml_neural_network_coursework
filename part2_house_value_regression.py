import torch
from torch import nn
from torch.utils.data import DataLoader, TensorDataset
import pickle
import numpy as np
import pandas as pd
<<<<<<< HEAD
from sklearn.metrics import (
    explained_variance_score,
    max_error,
    mean_squared_error,
    mean_squared_log_error,
    median_absolute_error,
    r2_score,
    mean_poisson_deviance,
    mean_gamma_deviance,
    mean_absolute_percentage_error,
)
=======
from sklearn import preprocessing
>>>>>>> e88213a0


class Regressor(nn.Module):
    def __init__(
        self,
        x,
        nb_epoch=1000,
        neurons=None,
        activations=None,
        batch_size=100,
        shuffle=True,
        learning_rate=1e-3,
        optimizer_type="sgd",
    ):
        # You can add any input parameters you need
        # Remember to set them with a default value for LabTS tests
        """
        Initialise the model.

        Arguments:
            - x {pd.DataFrame} -- Raw input data of shape
                (batch_size, input_size), used to compute the size
                of the network.
            - nb_epoch {int} -- number of epoch to train the network.
            - neurons {list} -- Number of neurons in each linear layer
                represented as a list. The length of the list determines the
                number of linear layers. This excludes the input and output layer.
            - activations {list} -- List of the activation functions to apply
                to the output of each linear layer. Must have the same length as 'neurons'
                The first element is used as the activation for the input layer.
                Allowed options are "relu", "sigmoid", "tanh". Anything else is ignored;
                e.g. "identity" or "linear".
            - batch_size {int} -- Batch size for mini batch gradient descent.
            - shuffle {bool} -- Shuffle the input data before training.
            - learning_rate {float} -- Learning rate for backward pass. Only used when
                'optimizer_type' is "sgd".
            - optimizer_type {str} -- The optimizer type to use. One of "sgd",
                "adadelta", or "adam".
        """

        assert (
            neurons is None and activations is None or len(neurons) == len(activations)
        ), "neurons and activations lists have different lengths"

        super(Regressor, self).__init__()

        self.nb_epoch = nb_epoch
        self.batch_size = batch_size
        self.shuffle = shuffle
        self.learning_rate = learning_rate

        # Default values
        neurons = [10, 10] if neurons is None else neurons
        activations = ["relu", "relu"] if activations is None else activations

        # Determine input and output layer sizes
        X, _ = self._preprocessor(x, training=True)
        self.input_size = X.shape[1]
        self.output_size = 1

        # Construct network structure
        neurons = [self.input_size, *neurons, self.output_size]
        activations.append("identity")  # output layer
        layers = []
        for i in range(len(neurons) - 1):
            # Linear layer
            layers.append(nn.Linear(neurons[i], neurons[i + 1]))
            # Activation
            if activations[i] == "relu":
                layers.append(nn.ReLU())
            elif activations[i] == "sigmoid":
                layers.append(nn.Sigmoid())
            elif activations[i] == "tanh":
                layers.append(nn.Tanh())
        self.layers = nn.Sequential(*layers)

        # Loss function
        self.loss_fn = nn.MSELoss()

        # Optimizer
        if optimizer_type == "sgd":
            self.optimizer = torch.optim.SGD(self.parameters(), lr=learning_rate)
        elif optimizer_type == "adadelta":
            self.optimizer = torch.optim.Adadelta(self.parameters())
        elif optimizer_type == "adam":
            self.optimizer = torch.optim.Adam(self.parameters())
        else:
            raise AttributeError(f"Invalid optimizer type: {optimizer_type}")

    def forward(self, X):
        """
        PyTorch forward method

        Arguments:
            - X {torch.Tensor} -- Input tensor of shape (batch_size, input_size).

        Returns:
            {torch.Tensor} -- Predicted value for the given input (batch_size, 1).
        """

        return self.layers(X)

    def _preprocessor(self, x, y=None, training=False):
        """
        Preprocess input of the network.

        Arguments:
            - x {pd.DataFrame} -- Raw input array of shape
                (batch_size, input_size).
            - y {pd.DataFrame} -- Raw target array of shape (batch_size, 1).
            - training {boolean} -- Boolean indicating if we are training or
                testing the model.

        Returns:
            - {torch.tensor} or {numpy.ndarray} -- Preprocessed input array of
              size (batch_size, input_size).
            - {torch.tensor} or {numpy.ndarray} -- Preprocessed target array of
              size (batch_size, 1).
        """

        # Handle missing values in the data (setting them naively to 0)
        x = x.fillna(0)
        if y is not None:
            y = y.fillna(0)

        # Convert inputs to np.ndarray
        x = x.values
        if y is not None:
            y = y.values

        if training:
            # Handle textual values in the data, encoding them using one-hot encoding
            lb = preprocessing.LabelBinarizer()
            x = np.concatenate((x[:, :-1], lb.fit_transform(x[:, -1])), axis=1)

            # Perform Standardization
            ss = preprocessing.StandardScaler()
            x = ss.fit_transform(x)
            # y = ss.fit_transform(y)

            # Store preprocessing parameters
            self.lb_training = lb
            self.ss_training = ss

        else:
            # Handle textual values in the data, encoding them using one-hot encoding
            x = np.concatenate(
                (x[:, :-1], self.lb_training.transform(x[:, -1])), axis=1
            )

            # Perform Standardization
            x = self.ss_training.transform(x)

        # Return preprocessed x and y, return None for y if it was None
        return x.astype(float), (y.astype(float) if y is not None else None)

    def fit(self, x, y, log=False, number_of_logs=5):
        """
        Regressor training function

        Arguments:
            - x {pd.DataFrame} -- Raw input array of shape
                (batch_size, input_size).
            - y {pd.DataFrame} -- Raw output array of shape (batch_size, 1).
            - log {bool} -- Log gradient descent loss improvements.
            - number_of_logs {int} -- Number of log messages to display.

        Returns:
            self {Regressor} -- Trained model.

        """

        # Create data loader
        X, Y = self._preprocessor(x, y=y, training=True)
        training_data = TensorDataset(torch.Tensor(X), torch.Tensor(Y))
        training_data_loader = DataLoader(
            training_data, batch_size=self.batch_size, shuffle=self.shuffle
        )

        # Training loop
        for epoch in range(self.nb_epoch):
            # Perform mini batch gradient descent
            for X, y in training_data_loader:
                # Forward pass
                predictions = self(X)
                loss = self.loss_fn(predictions, y)

                # Backward pass
                self.optimizer.zero_grad()
                loss.backward()
                self.optimizer.step()

            # Optional logging
            if log and epoch % (self.nb_epoch // number_of_logs) == 0:
                print(f"epoch: {epoch}, loss (based on last batch): {loss}")

        return self

    def predict(self, x):
        """
        Ouput the value corresponding to an input x.

        Arguments:
            x {pd.DataFrame} -- Raw input array of shape
                (batch_size, input_size).

        Returns:
            {np.darray} -- Predicted value for the given input (batch_size, 1).

        """

        X, _ = self._preprocessor(x, training=False)
        with torch.no_grad():
            predictions = self(torch.Tensor(X))
        return predictions.detach().numpy()

    def score(self, x, y, print_result=False):
        """
        Function to evaluate the model accuracy on a validation dataset.

        Arguments:
            - x {pd.DataFrame} -- Raw input array of shape
                (batch_size, input_size).
            - y {pd.DataFrame} -- Raw ouput array of shape (batch_size, 1).

        Returns:
            {float} -- Quantification of the efficiency of the model.

        """
        _, Y_true = self._preprocessor(x, y=y, training=False)  # Do not forget

        # Predict output, this function preprocess data itself so use raw data as argument
        Y_pred = self.predict(x)

        assert type(Y_true) == type(
            Y_pred
        ), "y_true and y_pred are different types, both should be nd.array"
        assert len(Y_true) == len(Y_pred) and len(Y_true[0]) == len(
            Y_pred[0]
        ), "y_true and y_pred are different shapes, both should be (batch_size, 1)"

        # Evaluating metrics
        evaluated = {
            "explained_variance_score": explained_variance_score(Y_true, Y_pred),
            "max_error": max_error(Y_true, Y_pred),
            "mean_squared_error": mean_squared_error(Y_true, Y_pred),
            "mean_squared_log_error": mean_squared_log_error(Y_true, Y_pred),
            "median_absolute_error": median_absolute_error(Y_true, Y_pred),
            "r2_score": r2_score(Y_true, Y_pred),
            "mean_poisson_deviance": mean_poisson_deviance(Y_true, Y_pred),
            "mean_gamma_deviance": mean_gamma_deviance(Y_true, Y_pred),
            "mean_absolute_percentage_error": mean_absolute_percentage_error(
                Y_true, Y_pred
            ),
        }

        if print_result:
            print(evaluated)

        return evaluated["mean_squared_error"]


def save_regressor(trained_model):
    """
    Utility function to save the trained regressor model in part2_model.pickle.
    """
    # If you alter this, make sure it works in tandem with load_regressor
    with open("part2_model.pickle", "wb") as target:
        pickle.dump(trained_model, target)
    print("\nSaved model in part2_model.pickle\n")


def load_regressor():
    """
    Utility function to load the trained regressor model in part2_model.pickle.
    """
    # If you alter this, make sure it works in tandem with save_regressor
    with open("part2_model.pickle", "rb") as target:
        trained_model = pickle.load(target)
    print("\nLoaded model in part2_model.pickle\n")
    return trained_model


def RegressorHyperParameterSearch():
    # Ensure to add whatever inputs you deem necessary to this function
    """
    Performs a hyper-parameter for fine-tuning the regressor implemented
    in the Regressor class.

    Arguments:
        Add whatever inputs you need.

    Returns:
        The function should return your optimised hyper-parameters.

    """

    #######################################################################
    #                       ** START OF YOUR CODE **
    #######################################################################

    return  # Return the chosen hyper parameters

    #######################################################################
    #                       ** END OF YOUR CODE **
    #######################################################################


def example_main():

    output_label = "median_house_value"

    # Use pandas to read CSV data as it contains various object types
    # Feel free to use another CSV reader tool
    # But remember that LabTS tests take Pandas Dataframe as inputs
    data = pd.read_csv("housing.csv")

    # Spliting input and output
    x_train = data.loc[:, data.columns != output_label]
    y_train = data.loc[:, [output_label]]

    # Training
    # This example trains on the whole available dataset.
    # You probably want to separate some held-out data
    # to make sure the model isn't overfitting
    regressor = Regressor(x_train, nb_epoch=10)
    regressor.fit(x_train, y_train)
    save_regressor(regressor)

    # Error
    error = regressor.score(x_train, y_train)
    print("\nRegressor error: {}\n".format(error))


if __name__ == "__main__":
    example_main()<|MERGE_RESOLUTION|>--- conflicted
+++ resolved
@@ -4,7 +4,6 @@
 import pickle
 import numpy as np
 import pandas as pd
-<<<<<<< HEAD
 from sklearn.metrics import (
     explained_variance_score,
     max_error,
@@ -16,9 +15,6 @@
     mean_gamma_deviance,
     mean_absolute_percentage_error,
 )
-=======
-from sklearn import preprocessing
->>>>>>> e88213a0
 
 
 class Regressor(nn.Module):
