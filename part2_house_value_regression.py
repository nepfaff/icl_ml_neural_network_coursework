--- conflicted
+++ resolved
@@ -4,10 +4,7 @@
 import pickle
 import numpy as np
 import pandas as pd
-<<<<<<< HEAD
 from sklearn import preprocessing
-=======
->>>>>>> 9e8882fc
 
 
 class Regressor(nn.Module):
@@ -126,8 +123,8 @@
               size (batch_size, input_size).
             - {torch.tensor} or {numpy.ndarray} -- Preprocessed target array of
               size (batch_size, 1).
-
-        """
+        """
+
         # Handle missing values in the data (setting them naively to 0)
         x = x.fillna(0)
         if y is not None:
@@ -161,17 +158,6 @@
             # Perform Standardization
             x = self.ss_training.transform(x)
 
-        #######################################################################
-        #                       ** START OF YOUR CODE **
-        #######################################################################
-
-        # For testing other parts until this is implemented
-        return (
-            torch.tensor(x).float(),
-            (torch.tensor(y).float() if y is not None else None),
-        )
-
-        # Replace this code with your own
         # Return preprocessed x and y, return None for y if it was None
         return x.astype(float), (y.astype(float) if y is not None else None)
 
