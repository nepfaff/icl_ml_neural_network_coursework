import torch
from torch import nn
from torch.utils.data import DataLoader, TensorDataset
import pickle
import math
from statistics import mean
import numpy as np
from numpy.random import default_rng
import pandas as pd
from sklearn import preprocessing
from sklearn.model_selection import train_test_split
from sklearn.metrics import (
    explained_variance_score,
    mean_squared_error,
    median_absolute_error,
    r2_score,
    mean_poisson_deviance,
    mean_gamma_deviance,
)


class Regressor(nn.Module):
    def __init__(
        self,
        x,
        nb_epoch=1000,
        neurons=None,
        activations=None,
        batch_size=100,
        shuffle=True,
        learning_rate=1e-3,
        optimizer_type="sgd",
        NaN_remove_rows=False,
        NaN_mean_of_columns=False,
        NaN_fill_with_0=True,
        standardization_or_MinMax=True,
    ):
        # You can add any input parameters you need
        # Remember to set them with a default value for LabTS tests
        """
        Initialise the model.

        Arguments:
            - x {pd.DataFrame} -- Raw input data of shape
                (batch_size, input_size), used to compute the size
                of the network.
            - nb_epoch {int} -- number of epoch to train the network.
            - neurons {list} -- Number of neurons in each linear layer
                represented as a list. The length of the list determines the
                number of linear layers. This excludes the input and output layer.
            - activations {list} -- List of the activation functions to apply
                to the output of each linear layer. Must have the same length as 'neurons'
                The first element is used as the activation for the input layer.
                Allowed options are "relu", "sigmoid", "tanh". Anything else is ignored;
                e.g. "identity" or "linear".
            - batch_size {int} -- Batch size for mini batch gradient descent.
            - shuffle {bool} -- Shuffle the input data before training.
            - learning_rate {float} -- Learning rate for backward pass. Only used when
                'optimizer_type' is "sgd".
            - optimizer_type {str} -- The optimizer type to use. One of "sgd",
                "adadelta", or "adam".
            - NaN_remove_rows {bool} -- Remove rows containing NaN in preprocessor method
            - NaN_mean_of_columns {bool} -- Replace NaN with mean of respective coulmun in preprocessor method
            - NaN_fill_with_0 {bool} -- Replace NaN with 0 in preprocessor method
            - standardization_or_MinMax {bool} -- If true perfrom standardization when preprocessing data.
                If false perform MinMax normalization when preprocessing data.
        """

        assert (
            neurons is None and activations is None or len(neurons) == len(activations)
        ), "neurons and activations lists have different lengths"

        super(Regressor, self).__init__()

        # Divide and multiply y-values with this constant to improve learning
        self._y_scale = 100000

        self.nb_epoch = nb_epoch
        self.batch_size = batch_size
        self.shuffle = shuffle
        self.learning_rate = learning_rate

        # Preprocessor parameters
        self.NaN_remove_rows = NaN_remove_rows
        self.NaN_mean_of_columns = NaN_mean_of_columns
        self.NaN_fill_with_0 = NaN_fill_with_0

        self.standardization_or_MinMax = standardization_or_MinMax

        # Default values
        neurons = [10, 10] if neurons is None else neurons
        activations = ["relu", "relu"] if activations is None else activations

        # Determine input and output layer sizes
        X, _ = self._preprocessor(x, training=True)
        self.input_size = X.shape[1]
        self.output_size = 1

        # Construct network structure
        neurons = [self.input_size, *neurons, self.output_size]
        activations.append("identity")  # output layer
        layers = []
        for i in range(len(neurons) - 1):
            # Linear layer
            layers.append(nn.Linear(neurons[i], neurons[i + 1]))
            # Activation
            if activations[i] == "relu":
                layers.append(nn.ReLU())
            elif activations[i] == "sigmoid":
                layers.append(nn.Sigmoid())
            elif activations[i] == "tanh":
                layers.append(nn.Tanh())
        self.layers = nn.Sequential(*layers)

        # Loss function
        self.loss_fn = nn.MSELoss()

        # Optimizer
        if optimizer_type == "sgd":
            self.optimizer = torch.optim.SGD(self.parameters(), lr=learning_rate)
        elif optimizer_type == "adadelta":
            self.optimizer = torch.optim.Adadelta(self.parameters())
        elif optimizer_type == "adam":
            self.optimizer = torch.optim.Adam(self.parameters())
        else:
            raise AttributeError(f"Invalid optimizer type: {optimizer_type}")

    def forward(self, X):
        """
        PyTorch forward method

        Arguments:
            - X {torch.Tensor} -- Input tensor of shape (batch_size, input_size).

        Returns:
            {torch.Tensor} -- Predicted value for the given input (batch_size, 1).
        """

        return self.layers(X)

    def _preprocessor(self, x, y=None, training=False):
        """
        Preprocess input of the network.

        Arguments:
            - x {pd.DataFrame} -- Raw input array of shape
                (batch_size, input_size).
            - y {pd.DataFrame} -- Raw target array of shape (batch_size, 1).
            - training {boolean} -- Boolean indicating if we are training or
                testing the model.


        Returns:
            - {torch.tensor} or {numpy.ndarray} -- Preprocessed input array of
              size (batch_size, input_size).
            - {torch.tensor} or {numpy.ndarray} -- Preprocessed target array of
              size (batch_size, 1).
        """

        # Handle NaN values
        if self.NaN_remove_rows:
            # Remove rows with NAN
            x = x.dropna()
            if y is not None:
                y = y.dropna()

        if self.NaN_mean_of_columns:
            # Replace NaN with mean of  respective coulmun
            x = x.fillna(x.mean())
            if y is not None:
                y = y.fillna(y.mean())

        if self.NaN_fill_with_0:
            # Replace NaN with 0
            x = x.fillna(0)
            if y is not None:
                y = y.fillna(0)

        # Convert inputs to np.ndarray
        x = x.values
        if y is not None:
            y = y.values

            # Scale y-values
            y /= self._y_scale

        if training:
            # Handle textual values in the data, encoding them using one-hot encoding
            lb = preprocessing.LabelBinarizer()
            x = np.concatenate((x[:, :-1], lb.fit_transform(x[:, -1])), axis=1)

            # Store Binarizer preprocessing parameters
            self.lb_training = lb

            if self.standardization_or_MinMax:
                # Perform Standardization
                ss = preprocessing.StandardScaler()
                x = ss.fit_transform(x)
                # y = ss.fit_transform(y)

                # Store Standardization preprocessing parameters
                self.ss_training = ss
            else:
                # Perform MinMax Normalization
                mms = preprocessing.MinMaxScaler()
                x = mms.fit_transform(x)

                # Store mms preprocessing parameters
                self.mms_training = mms
        else:
            # Handle textual values in the data, encoding them using one-hot encoding
            x = np.concatenate(
                (x[:, :-1], self.lb_training.transform(x[:, -1])), axis=1
            )

            if self.standardization_or_MinMax:
                # Perform Standardization
                x = self.ss_training.transform(x)
            else:
                # Perform MinMax Normalization
                x = self.mms_training.transform(x)

        # Return preprocessed x and y, return None for y if it was None
        return x.astype(float), (y.astype(float) if y is not None else None)

    def fit(self, x, y, log=False, number_of_logs=5):
        """
        Regressor training function

        Arguments:
            - x {pd.DataFrame} -- Raw input array of shape
                (batch_size, input_size).
            - y {pd.DataFrame} -- Raw output array of shape (batch_size, 1).
            - log {bool} -- Log gradient descent loss improvements.
            - number_of_logs {int} -- Number of log messages to display.

        Returns:
            self {Regressor} -- Trained model.

        """

        # Create data loader
        X, Y = self._preprocessor(x, y=y, training=True)
        training_data = TensorDataset(torch.Tensor(X), torch.Tensor(Y))
        training_data_loader = DataLoader(
            training_data, batch_size=self.batch_size, shuffle=self.shuffle
        )

        # Training loop
        for epoch in range(self.nb_epoch):
            # Perform mini batch gradient descent
            for X, y in training_data_loader:
                # Forward pass
                predictions = self(X)
                loss = self.loss_fn(predictions, y)

                # Backward pass
                self.optimizer.zero_grad()
                loss.backward()
                self.optimizer.step()

            # Optional logging
            if log and epoch % (self.nb_epoch // number_of_logs) == 0:
                print(f"epoch: {epoch}, loss (based on last batch): {loss}")

        return self

    def predict(self, x):
        """
        Ouput the value corresponding to an input x.

        Arguments:
            x {pd.DataFrame} -- Raw input array of shape
                (batch_size, input_size).

        Returns:
            {np.darray} -- Predicted value for the given input (batch_size, 1).

        """

        X, _ = self._preprocessor(x, training=False)
        with torch.no_grad():
            scaled_predictions = self(torch.Tensor(X)).detach().numpy()

        # Invert y-value scaling form preprocessor
        predictions = scaled_predictions * self._y_scale

        return predictions

    def score(self, x, y, print_result=False):
        """
        Function to evaluate the model accuracy on a validation dataset.

        Arguments:
            - x {pd.DataFrame} -- Raw input array of shape
                (batch_size, input_size).
            - y {pd.DataFrame} -- Raw ouput array of shape (batch_size, 1).

        Returns:
            {float} -- Quantification of the efficiency of the model.

        """
        _, Y_true = self._preprocessor(x, y=y, training=False)  # Do not forget

        # Predict output, this function preprocess data itself so use raw data as argument
        Y_pred = self.predict(x)

        assert type(Y_true) == type(
            Y_pred
        ), "y_true and y_pred are different types, both should be nd.array"
        assert len(Y_true) == len(Y_pred) and len(Y_true[0]) == len(
            Y_pred[0]
        ), "y_true and y_pred are different shapes, both should be (batch_size, 1)"

        # Evaluating metrics
        evaluated = {
            # "explained_variance_score": explained_variance_score(Y_true, Y_pred),
            "mean_squared_error": mean_squared_error(Y_true, Y_pred),
            "median_absolute_error": median_absolute_error(Y_true, Y_pred),
            "absolute_percentage_error": absolute_percentage_error(Y_true, Y_pred),
            "mean_percentage_error": mean_percentage_error(Y_true, Y_pred),
            "median_absolute_percentage_error": median_absolute_percentage_error(
                Y_true, Y_pred
            ),
            "median_percentage_error": median_percentage_error(Y_true, Y_pred),
            # "r2_score": r2_score(Y_true, Y_pred),
            # "mean_poisson_deviance": mean_poisson_deviance(Y_true, Y_pred),
            # "mean_gamma_deviance": mean_gamma_deviance(Y_true, Y_pred),
        }

        if print_result:
            print(evaluated)

        return evaluated["mean_squared_error"]


def save_regressor(trained_model):
    """
    Utility function to save the trained regressor model in part2_model.pickle.
    """
    # If you alter this, make sure it works in tandem with load_regressor
    with open("part2_model.pickle", "wb") as target:
        pickle.dump(trained_model, target)
    print("\nSaved model in part2_model.pickle\n")


def load_regressor():
    """
    Utility function to load the trained regressor model in part2_model.pickle.
    """
    # If you alter this, make sure it works in tandem with save_regressor
    with open("part2_model.pickle", "rb") as target:
        trained_model = pickle.load(target)
    print("\nLoaded model in part2_model.pickle\n")
    return trained_model


def generate_neurons_in_hidden_layers(
    n_hidden_layers, n_neurons_first_hidden_layer, n_neurons_last_hidden_layer
):
    """
    Generate number of neurons in hidden layers for hyperparameter tuning.

    :param n_hidden_layers: Number of hidden layers.
    :param n_neurons_first_hidden_layer: Number of neurons in the first hidden layer.
    :param n_neurons_last_hidden_layer: Number of neurons in the last hidden layer.
    """

    if n_hidden_layers == 0:
        return []
    elif n_hidden_layers == 1:
        return [n_neurons_first_hidden_layer]

    n_neurons_in_hidden_layer = []
    n_neurons_increment = (
        n_neurons_last_hidden_layer - n_neurons_first_hidden_layer
    ) / (n_hidden_layers - 1)
    n_neurons = n_neurons_first_hidden_layer
    for _ in range(n_hidden_layers):
        n_neurons_in_hidden_layer.append(math.ceil(n_neurons))
        n_neurons += n_neurons_increment

    return n_neurons_in_hidden_layer


def j_fold_split(n_instances: int, j: int = 3, random_generator=default_rng()):
    """
    Randomises indices and splits them into j folds

    :param n_instances: Number of instances of the dataset.
    :param j: Number of folds for splitting.
    :param random_generator: A random generator (np.random.Generator).
    :return: A list of length j. Each element in the list is a numpy array of
        shape (n,) and type int, giving the indices of the instances in that fold.
    """

    # generate a random permutation of indices from 0 to n_instances
    shuffled_indices = random_generator.permutation(n_instances)

    # split shuffled indices into almost equal sized splits
    split_indices = np.array_split(shuffled_indices, j)

    return split_indices


def RegressorHyperParameterSearch():
    # Ensure to add whatever inputs you deem necessary to this function
    """
    Performs a hyper-parameter for fine-tuning the regressor implemented
    in the Regressor class.

    Arguments:
        Add whatever inputs you need.

    Returns:
        The function should return your optimised hyper-parameters.

    """

    # Use pandas to read CSV data as it contains various object types
    data = pd.read_csv("housing.csv")
    output_label = "median_house_value"

    # Spliting input and output
    x = data.loc[:, data.columns != output_label].values
    y = data.loc[:, [output_label]].values

    # # Tuning number of layers and number of neurons per layer
    # best_error = float("inf")
    # for n_layers in [1, 3, 5, 8, 10]:
    #     for n_neurons_first_hidden_layer in [10, 30, 60, 100]:
    #         for n_neurons_last_hidden_layer in [10, 30, 60, 100]:
    #             # Cross-validation
    #             errors = []

    #             # Randomise data & split code into j folds
    #             split_indices = j_fold_split(len(x), 3)
    #             for i, fold in enumerate(split_indices):
    #                 # Assign test and train data
    #                 test_indices = fold
    #                 train_indices = np.hstack(
    #                     split_indices[:i] + split_indices[i + 1 :]
    #                 )
    #                 x_train = pd.DataFrame(x[train_indices])
    #                 y_train = pd.DataFrame(y[train_indices])
    #                 x_test = pd.DataFrame(x[test_indices])
    #                 y_test = pd.DataFrame(y[test_indices])

    #                 neurons = generate_neurons_in_hidden_layers(
    #                     n_layers,
    #                     n_neurons_first_hidden_layer,
    #                     n_neurons_last_hidden_layer,
    #                 )
    #                 activations = ["relu" for _ in range(len(neurons))]
    #                 regressor = Regressor(
    #                     x_train,
    #                     nb_epoch=500,
    #                     batch_size=2000,
    #                     neurons=neurons,
    #                     activations=activations,
    #                     optimizer_type="adadelta",
    #                 )
    #                 regressor.fit(x_train, y_train)

    #                 error = regressor.score(x_test, y_test)
    #                 errors.append(error)

    #             # Error
    #             mean_error = mean(errors)
    #             print(
    #                 f"Regressor error: {mean_error},"
    #                 + f" layers: {n_layers},"
    #                 + f" n_neurons_first_hidden_layer: {n_neurons_first_hidden_layer},"
    #                 + f" n_neurons_last_hidden_layer: {n_neurons_last_hidden_layer}"
    #             )

    #             if mean_error < best_error:
    #                 best_error = mean_error
    #                 best_layers = n_layers
    #                 best_n_neurons_first_hidden_layer = n_neurons_first_hidden_layer
    #                 best_n_neurons_last_hidden_layer = n_neurons_last_hidden_layer
    # print(
    #     f"\nBest overall (layers and neurons) -> layers: {best_layers},"
    #     + f" n_neurons_first_hidden_layer: {best_n_neurons_first_hidden_layer},"
    #     + f" n_neurons_last_hidden_layer: {best_n_neurons_last_hidden_layer}"
    # )

    # From above, we decided on 2 linear layers with 60 and 30 neurons
    neurons = [60, 30]

    # Tune activation function (same for all layers)
    # best_error = float("inf")
    # for activation_func in ["relu", "sigmoid", "tanh"]:
    #     # Cross-validation
    #     errors = []

    #     # Randomise data & split code into j folds
    #     split_indices = j_fold_split(len(x), 3)
    #     for i, fold in enumerate(split_indices):
    #         # Assign test and train data
    #         test_indices = fold
    #         train_indices = np.hstack(split_indices[:i] + split_indices[i + 1 :])
    #         x_train = pd.DataFrame(x[train_indices])
    #         y_train = pd.DataFrame(y[train_indices])
    #         x_test = pd.DataFrame(x[test_indices])
    #         y_test = pd.DataFrame(y[test_indices])

    #         activations = [activation_func for _ in range(len(neurons))]
    #         regressor = Regressor(
    #             x_train,
    #             nb_epoch=500,
    #             batch_size=2000,
    #             neurons=neurons,
    #             activations=activations,
    #             optimizer_type="adadelta",
    #         )
    #         regressor.fit(x_train, y_train)

    #         error = regressor.score(x_test, y_test)
    #         errors.append(error)

    #     # Error
    #     mean_error = mean(errors)
    #     print(
    #         f"Regressor error: {mean_error},"
    #         + f" activation function: {activation_func}"
    #     )

    #     if mean_error < best_error:
    #         best_error = mean_error
    #         best_activation_func = activation_func
    # print(
    #     f"\nBest overall (activation function) -> activation function: {best_activation_func}"
    # )

    # From above
    activations = ["tanh", "tanh"]

    # Tune batch size
    best_error = float("inf")
    for batch_size in [100, 2000, 5000, 10000, 20000]:
        # Cross-validation
        errors = []

        # Randomise data & split code into j folds
        split_indices = j_fold_split(len(x), 3)
        for i, fold in enumerate(split_indices):
            # Assign test and train data
            test_indices = fold
            train_indices = np.hstack(split_indices[:i] + split_indices[i + 1 :])
            x_train = pd.DataFrame(x[train_indices])
            y_train = pd.DataFrame(y[train_indices])
            x_test = pd.DataFrame(x[test_indices])
            y_test = pd.DataFrame(y[test_indices])

            activations = ["relu" for _ in range(len(neurons))]
            regressor = Regressor(
                x_train,
                nb_epoch=500,
                batch_size=batch_size,
                neurons=neurons,
                activations=activations,
                optimizer_type="adadelta",
            )
            regressor.fit(x_train, y_train)

            error = regressor.score(x_test, y_test)
            errors.append(error)

        # Error
        mean_error = mean(errors)
        print(f"Regressor error: {mean_error}," + f" batch size: {batch_size}")

        if mean_error < best_error:
            best_error = mean_error
            best_batch_size = batch_size
    print(f"\nBest overall (batch size) -> batch size: {best_batch_size}")

    # Tune number of epochs
    # best_error = float("inf")
    # for n_epochs in [100, 500, 1000, 5000]:
    #     # Cross-validation
    #     errors = []

    #     # Randomise data & split code into j folds
    #     split_indices = j_fold_split(len(x), 3)
    #     for i, fold in enumerate(split_indices):
    #         # Assign test and train data
    #         test_indices = fold
    #         train_indices = np.hstack(split_indices[:i] + split_indices[i + 1 :])
    #         x_train = pd.DataFrame(x[train_indices])
    #         y_train = pd.DataFrame(y[train_indices])
    #         x_test = pd.DataFrame(x[test_indices])
    #         y_test = pd.DataFrame(y[test_indices])

    #         regressor = Regressor(
    #             x_train,
    #             nb_epoch=n_epochs,
    #             batch_size=2000,
    #             neurons=neurons,
    #             activations=activations,
    #             optimizer_type="adadelta",
    #         )
    #         regressor.fit(x_train, y_train)

    #         error = regressor.score(x_test, y_test)
    #         errors.append(error)

    #     # Error
    #     mean_error = mean(errors)
    #     print(f"Regressor error: {mean_error}," + f" number of epochs: {n_epochs}")

    #     if mean_error < best_error:
    #         best_error = mean_error
    #         best_n_epochs = n_epochs
    # print(f"\nBest overall (epochs) -> number of epochs: {best_n_epochs}")


def train_model():
    """
    Trains and saves a model.
    """

<<<<<<< HEAD
=======
def mean_percentage_error(y_true, y_pred):
    return (1 / len(y_pred)) * np.sum((y_true - y_pred) / y_true)


def median_absolute_percentage_error(y_true, y_pred):
    return np.median(np.abs(np.subtract(y_true, y_pred) / y_true))


def median_percentage_error(y_true, y_pred):
    return np.median(np.subtract(y_true, y_pred) / y_true)


def example_main():
>>>>>>> 84d30e63
    # Use pandas to read CSV data as it contains various object types
    data = pd.read_csv("housing.csv")
    output_label = "median_house_value"

    # Spliting input and output
    x = data.loc[:, data.columns != output_label]
    y = data.loc[:, [output_label]]

    # Splitting into training and test
    x_train, x_test, y_train, y_test = train_test_split(x, y, test_size=0.2)

    # Training
    regressor = Regressor(
        x_train,
        nb_epoch=500,
        batch_size=2000,
        learning_rate=1e-2,
        neurons=[60, 30],
        activations=["relu", "relu"],
        optimizer_type="sgd",
    )
    regressor.fit(x_train, y_train, log=True, number_of_logs=10)

    # Save model
    save_regressor(regressor)


def absolute_percentage_error(y_true, y_pred):
    return (1 / len(y_pred)) * np.sum(np.abs((y_true - y_pred) / y_true))


if __name__ == "__main__":
    # example_main()
    RegressorHyperParameterSearch()<|MERGE_RESOLUTION|>--- conflicted
+++ resolved
@@ -621,22 +621,6 @@
     Trains and saves a model.
     """
 
-<<<<<<< HEAD
-=======
-def mean_percentage_error(y_true, y_pred):
-    return (1 / len(y_pred)) * np.sum((y_true - y_pred) / y_true)
-
-
-def median_absolute_percentage_error(y_true, y_pred):
-    return np.median(np.abs(np.subtract(y_true, y_pred) / y_true))
-
-
-def median_percentage_error(y_true, y_pred):
-    return np.median(np.subtract(y_true, y_pred) / y_true)
-
-
-def example_main():
->>>>>>> 84d30e63
     # Use pandas to read CSV data as it contains various object types
     data = pd.read_csv("housing.csv")
     output_label = "median_house_value"
@@ -664,6 +648,18 @@
     save_regressor(regressor)
 
 
+def mean_percentage_error(y_true, y_pred):
+    return (1 / len(y_pred)) * np.sum((y_true - y_pred) / y_true)
+
+
+def median_absolute_percentage_error(y_true, y_pred):
+    return np.median(np.abs(np.subtract(y_true, y_pred) / y_true))
+
+
+def median_percentage_error(y_true, y_pred):
+    return np.median(np.subtract(y_true, y_pred) / y_true)
+
+
 def absolute_percentage_error(y_true, y_pred):
     return (1 / len(y_pred)) * np.sum(np.abs((y_true - y_pred) / y_true))
 
